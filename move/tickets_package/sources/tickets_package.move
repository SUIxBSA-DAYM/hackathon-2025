--- conflicted
+++ resolved
@@ -10,15 +10,12 @@
 module tickets_package::tickets_package {
     use std::string::{Self, String};
     use sui::table::{Self, Table};
-<<<<<<< HEAD
     use sui::coin::{Self, Coin};
     use sui::event;
     use sui::clock::{Clock, timestamp_ms};
     use sui::sui::SUI ;
-=======
     use tickets_package::user::Organizer;
 
->>>>>>> 7e11ecce
     // --- Errors ---
     /// Error thrown when the lengths of the places and capacities vectors do not match.
     const EPlaceNameCapacityLengthMismatch: u64 = 400;
