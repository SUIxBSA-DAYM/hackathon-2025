/*
/// Module: tickets_package
module tickets_package::tickets_package;
*/

// For Move coding conventions, see
// https://docs.sui.io/concepts/sui-move-concepts/conventions


module tickets_package::tickets_package {
    use std::string::{Self, String};
    use sui::table::{Self, Table};
<<<<<<< HEAD
    use sui::test_scenario as ts;
    use tickets_package::user::Organizer;
=======
>>>>>>> d7e2e1a3

    // --- Errors ---
    /// Error thrown when the lengths of the places and capacities vectors do not match.
    const EPlaceNameCapacityLengthMismatch: u64 = 400;

    public struct Event has key, store {
        id: UID,
        name: String,
        location: String, // format (float, float)
        time: String,
        organizer: address,
        category: String,
        inventory: Inventory
    }

    public struct Inventory has key, store {
        id: UID,
        owner: address,                  // organizers of the event are the owners of the inventory
        total_capacity: u64,
        places: Table<Place, vector<Nft>>  // map place IDs to NFT vectors
    }

    public struct Place has store, copy, drop {
        capacity: u64,
        name: String
    }

    public struct Nft has key, store {
        id: UID,
        event: address,
        creation_date: String,
        owner: address,
        organizer: address,
        used: bool,
        name: String
    }

    public struct NFTMinted has copy, drop {
        // The Object ID of the NFT
        object_id: ID,
        // The creator of the NFT
        creator: address,
        // The name of the NFT
        name: String,
    }

    public fun name(event: &Event): &String {
        &event.name
    }

    public fun total_capacity(event: &Event): u64 {
        event.inventory.total_capacity
    }

    public fun create_organizer(url: String, ctx: &mut TxContext): Organizer {
        Organizer {
            id: object::new(ctx),
            url,
            events: vector::empty<address>()
        }
    }

    /// Create a new nft ticket, only the organization owner should call this function
    /// TODO: add checks to ensure only the organizer can create an NFT for their event
    public fun create_nft(name: String, event: address, creation_date: String, owner: address, ctx: &mut TxContext): Nft {
        Nft {
            id: object::new(ctx),
            event: event,
            creation_date: creation_date,
            owner: owner,
            organizer: owner,
            used: false,
            name: name
        }
    }

    /// Create a new event, only the organization owner should call this function
    public fun create_event(
        name: String,
        location: String,
        time: String,
        category: String,
        places: vector<String>,
        capacities: vector<u64>,
        organizer: &mut Organizer,
        ctx: &mut TxContext
    ): Event {
        assert!(vector::length(&places) == vector::length(&capacities), EPlaceNameCapacityLengthMismatch);
        let owner = ctx.sender();
        let mut inventory = Inventory {
            id: object::new(ctx),
            owner,
            total_capacity: 0,
            places: table::new<Place, vector<Nft>>(ctx)
        };
        let event_id = object::new(ctx);
        let mut idx = 0;
        while (idx < vector::length(&places)) {
            let place = Place {
                capacity: *vector::borrow(&capacities, idx),
                name: *vector::borrow(&places, idx)
            };
            table::add(&mut inventory.places, place, vector::empty<Nft>());
            let mut idx2 = 0;
            while (idx2 < place.capacity) {
                let nft = create_nft(place.name, object::uid_to_address(&event_id), time, owner, ctx);
                let nft_vector = table::borrow_mut(&mut inventory.places, place);
                vector::push_back(nft_vector, nft);
                idx2 = idx2 + 1;
            };
            inventory.total_capacity = inventory.total_capacity + place.capacity;
            idx = idx + 1;
        };
        let event = Event {
            id: event_id,
            name,
            location,
            time,
            organizer: owner,
            category,
            inventory
        };
        organizer.add_event(object::uid_to_address(&event.id));
        event
    }

}






<|MERGE_RESOLUTION|>--- conflicted
+++ resolved
@@ -10,11 +10,7 @@
 module tickets_package::tickets_package {
     use std::string::{Self, String};
     use sui::table::{Self, Table};
-<<<<<<< HEAD
-    use sui::test_scenario as ts;
     use tickets_package::user::Organizer;
-=======
->>>>>>> d7e2e1a3
 
     // --- Errors ---
     /// Error thrown when the lengths of the places and capacities vectors do not match.
