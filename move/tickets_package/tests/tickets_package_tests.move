--- conflicted
+++ resolved
@@ -33,12 +33,8 @@
         let ctx = ts.ctx();
         let places = vector[string::utf8(b"Main Hall"), string::utf8(b"Side Room")];
         let capacities = vector[2, 1];
-<<<<<<< HEAD
         let prices = vector[2, 3];
-        let mut organizer = create_organizer(string::utf8(b"https://example.com"), ctx); 
-=======
         let mut organizer = create_organizer(string::utf8(b"https//example.com"),  vector[@0, @1]: vector<address>, string::utf8(b"qenhrgdt"), ctx); 
->>>>>>> 7e11ecce
         let event = create_event(
             string::utf8(b"Dev Meetup"),
             string::utf8(b"37.7749,-122.4194"), // Example coordinates
